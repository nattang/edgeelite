--- conflicted
+++ resolved
@@ -15,9 +15,7 @@
 # place to store data before database is setup
 backend/temp_data/*
 !backend/temp_data/.gitkeep
-<<<<<<< HEAD
 backend/models/
-=======
 
 venv
 venv/
@@ -29,5 +27,4 @@
 *.pyo
 *.pyd
 .Python
-*.so
->>>>>>> 4d8c8c85
+*.so
--- conflicted
+++ resolved
@@ -1,11 +1,6 @@
 from fastapi import FastAPI
-<<<<<<< HEAD
-from backend.ocr import CaptureRequest, process_image
-#from asr import process_audio
-=======
 from backend.ocr.ocr import process_image
 from backend.asr import process_audio
->>>>>>> 4aa6c57a
 from backend.llm import llm_service
 from backend.asr_final import process_audio
 from fastapi.middleware.cors import CORSMiddleware
@@ -47,7 +42,6 @@
     class Config:
         allow_population_by_field_name = True
 
-<<<<<<< HEAD
 class ASRRequest(BaseModel):
     session_id: str = Field(alias="sessionId")
     
@@ -63,13 +57,6 @@
 class JournalRequest(BaseModel):
     session_id: str = Field(alias="sessionId")
     
-=======
-class CaptureRequest(BaseModel):
-    filename: str
-    session_id: str = Field(alias="sessionId")
-    timestamp: float
-
->>>>>>> 4aa6c57a
     class Config:
         allow_population_by_field_name = True
 
@@ -213,20 +200,6 @@
     from storage.interface import store_raw_ocr_event
     
     print(f"Received capture request for: {data.filename}")
-<<<<<<< HEAD
-    result = process_image(data.filename)
-    
-    # Store in database using correct function
-    store_raw_ocr_event(
-        session_id=data.session_id,
-        source="ocr",
-        ts=time.time(),
-        text=result,
-        metadata={"image_file": data.filename}
-    )
-    
-    return {"message": f"Processed {data.filename}"}
-=======
     # TODO: add processed image to database w session id
     message = process_image(data.filename)
     event_id = store_raw_event(
@@ -238,7 +211,6 @@
     )
     print(f"   Stored OCR event: {event_id[:8]}... -> '{message[:30]}...'")
     return {"message": f"Text: {message}"}
->>>>>>> 4aa6c57a
 
 @app.post("/api/query")
 async def query_llm(request: QueryRequest):

from fastapi import FastAPI
<<<<<<< HEAD
from ocr import CaptureRequest, process_image
from asr import process_audio
#from asr_simple import process_audio
#from asr_final import process_audio
from llm import llm_service
=======
from backend.ocr.ocr import process_image
from backend.asr import process_audio
from backend.llm import llm_service
>>>>>>> 0526eeff
from fastapi.middleware.cors import CORSMiddleware
from pydantic import BaseModel, Field
from typing import List, Dict, Any
import os

import time
from backend.storage.interface import (
    store_raw_event,
    process_session,
    search_similar,
    get_session_stats,
    get_system_stats,
    clear_all_data
)

class QueryRequest(BaseModel):
    session_id: str = Field(alias="sessionId")
    user_input: str = Field(alias="userInput")
    context: List[Dict[str, Any]] = []

    class Config:
        allow_population_by_field_name = True

class EventRequest(BaseModel):
    session_id: str = Field(alias="sessionId")
    source: str
    text: str
    metadata: Dict[str, Any] = {}

    class Config:
        allow_population_by_field_name = True

class ContextRequest(BaseModel):
    session_id: str = Field(alias="sessionId")
    count: int = 10

    class Config:
        allow_population_by_field_name = True

<<<<<<< HEAD
class ASRRequest(BaseModel):
    filename: str = ""
=======
class CaptureRequest(BaseModel):
    filename: str
    session_id: str = Field(alias="sessionId")
    timestamp: float
>>>>>>> 0526eeff

    class Config:
        allow_population_by_field_name = True

app = FastAPI()

origins = [
    "http://localhost:8888",
    "http://localhost:3000",
]

app.add_middleware(
    CORSMiddleware,
    allow_origins=origins,
    allow_credentials=True,
    allow_methods=["*"],
    allow_headers=["*"],
)

@app.get("/")
def read_root():
    return {"message": "Hello from FastAPI!"}

import asyncio
import concurrent.futures

@app.post("/asr")
async def asr(request: ASRRequest = ASRRequest()):
    print("🎤 Received ASR trigger request")
    
    try:
        recordings_dir = os.path.join(os.path.expanduser("~"), "EdgeElite", "recordings")
        msg = ""

        if os.path.exists(recordings_dir):
            wav_files = [f for f in os.listdir(recordings_dir) if f.endswith('.wav')]
            if wav_files:
                wav_files.sort(key=lambda x: os.path.getmtime(os.path.join(recordings_dir, x)), reverse=True)
                latest_audio_file = os.path.join(recordings_dir, wav_files[0])
                print(f"🎤 Processing latest audio file: {latest_audio_file}")
                
                try:
                    # Run ASR processing with timeout to prevent hanging
                    loop = asyncio.get_event_loop()
                    with concurrent.futures.ThreadPoolExecutor() as executor:
                        future = loop.run_in_executor(executor, process_audio, latest_audio_file)
                        result = await asyncio.wait_for(future, timeout=30.0)  # 30 second timeout
                    
                    print(f"ASR result: {result}")
                    msg = " ".join([r["text"] for r in result]).strip()
                    print(f"🎤 Transcription result: {msg}")
                except asyncio.TimeoutError:
                    print("❌ ASR processing timed out after 30 seconds")
                    msg = "ASR processing timed out - please try again"
                except Exception as asr_error:
                    print(f"❌ ASR processing error: {asr_error}")
                    import traceback
                    traceback.print_exc()
                    msg = f"ASR Error: {str(asr_error)}"
            else:
                print("🎤 No audio files found in recordings directory")
                msg = "No audio file found"
        else:
            print("🎤 Recordings directory not found")
            msg = "Recordings directory not found"
        
        return {"message": msg}
        
    except Exception as e:
        print(f"❌ ASR endpoint error: {e}")
        import traceback
        traceback.print_exc()
        return {"message": f"ASR Error: {str(e)}"}

@app.post("/capture")
async def capture(data: CaptureRequest):
    print(f"Received capture request for: {data.filename}")
<<<<<<< HEAD
    print(data.filename)
    
    # Process image with OCR
    ocr_result = process_image(data.filename)
    
    # Print OCR results
    if ocr_result.get("success", False):
        print(f"✅ OCR completed successfully!")
        print(f"📄 Extracted text: '{ocr_result.get('text', '')}'")
        print(f"📊 Confidence: {ocr_result.get('confidence', 0):.1f}%")
        print(f"📝 Word count: {ocr_result.get('word_count', 0)}")
        print(f"⏱️ Processing time: {ocr_result.get('processing_time', 0):.2f}s")
        print(f"🖼️ Image size: {ocr_result.get('image_size', 'unknown')}")
        
        if ocr_result.get('note'):
            print(f"ℹ️ Note: {ocr_result['note']}")
            
        # Check if this is a mock result
        if ocr_result.get('confidence', 0) < 60:
            print(f"⚠️ Low confidence result - this may be a fallback/mock response")
    else:
        print(f"❌ OCR failed: {ocr_result.get('error', 'Unknown error')}")
        print(f"📄 No text extracted from image")
    
    return {
        "message": f"Processed {data.filename}",
        "ocr_result": ocr_result
    }
=======
    # TODO: add processed image to database w session id
    message = process_image(data.filename)
    event_id = store_raw_event(
        session_id=data.session_id,
        source="ocr",
        ts=data.timestamp,
        text=message,
        metadata={"screen_region": "main_editor"}
    )
    print(f"   Stored OCR event: {event_id[:8]}... -> '{message[:30]}...'")
    return {"message": f"Text: {message}"}
>>>>>>> 0526eeff

@app.post("/api/query")
async def query_llm(request: QueryRequest):
    print(f"🤖 Received LLM query for session: {request.session_id}")
    
    try:
        response = llm_service.generate_response(
            request.user_input, 
            request.context
        )
        return {"response": response, "session_id": request.session_id}
    except Exception as e:
        print(f"LLM query error: {e}")
        return {"error": str(e), "session_id": request.session_id}

@app.post("/api/events")
async def store_event(request: EventRequest):
    print(f"📝 Received event storage request for session: {request.session_id}")
    
    try:
        # TODO: Person 3 will implement actual storage
        # For now, just log the event
        print(f"Event: {request.source} - {request.text[:50]}...")
        
        return {
            "event_id": f"event_{request.session_id}_{len(request.text)}",
            "status": "stored",
            "message": "Event stored (mock mode)"
        }
    except Exception as e:
        print(f"Event storage error: {e}")
        return {"error": str(e), "session_id": request.session_id}

@app.post("/api/context")
async def get_context(request: ContextRequest):
    print(f"🔍 Received context request for session: {request.session_id}")
    
    try:
        # TODO: Person 3 will implement actual context retrieval
        # For now, return mock context
        mock_context = [
            {
                "id": "mock_event_1",
                "session_id": request.session_id,
                "source": "ocr",
                "text": "Mock screenshot content",
                "metadata": {"timestamp": "2025-07-12T22:00:00Z"}
            },
            {
                "id": "mock_event_2", 
                "session_id": request.session_id,
                "source": "asr",
                "text": "Mock audio transcription",
                "metadata": {"timestamp": "2025-07-12T22:01:00Z"}
            }
        ]
        
        return {
            "session_id": request.session_id,
            "context": mock_context,
            "count": len(mock_context),
            "message": "Context retrieved (mock mode)"
        }
    except Exception as e:
        print(f"Context retrieval error: {e}")
        return {"error": str(e), "session_id": request.session_id}

if __name__ == "__main__":
    import uvicorn
    print("🚀 Starting EdgeElite Backend Server...")
    print("📍 Server will be available at: http://localhost:8000")
    print("🎤 ASR: QNN NPU optimized Whisper")
    
    # Pre-load LLM models
    print("🤖 Loading LLM models...")
    try:
        llm_service.load_model()
        if hasattr(llm_service, 'flan_t5_service') and llm_service.flan_t5_service and llm_service.flan_t5_service.model_loaded:
            print("🤖 LLM: Flan-T5 Small (80M parameters, INT8 quantized)")
        elif llm_service.model_loaded:
            print("🤖 LLM: Local models loaded successfully")
        else:
            print("🤖 LLM: Using enhanced mock responses")
    except Exception as e:
        print(f"🤖 LLM: Error loading models: {e}")
        print("🤖 LLM: Using enhanced mock responses")
    
    uvicorn.run(app, host="0.0.0.0", port=8000)<|MERGE_RESOLUTION|>--- conflicted
+++ resolved
@@ -1,15 +1,12 @@
 from fastapi import FastAPI
-<<<<<<< HEAD
 from ocr import CaptureRequest, process_image
 from asr import process_audio
 #from asr_simple import process_audio
 #from asr_final import process_audio
 from llm import llm_service
-=======
 from backend.ocr.ocr import process_image
-from backend.asr import process_audio
-from backend.llm import llm_service
->>>>>>> 0526eeff
+# from backend.asr import process_audio
+# from backend.llm import llm_service
 from fastapi.middleware.cors import CORSMiddleware
 from pydantic import BaseModel, Field
 from typing import List, Dict, Any
@@ -49,15 +46,12 @@
     class Config:
         allow_population_by_field_name = True
 
-<<<<<<< HEAD
 class ASRRequest(BaseModel):
     filename: str = ""
-=======
 class CaptureRequest(BaseModel):
     filename: str
     session_id: str = Field(alias="sessionId")
     timestamp: float
->>>>>>> 0526eeff
 
     class Config:
         allow_population_by_field_name = True
@@ -135,36 +129,6 @@
 @app.post("/capture")
 async def capture(data: CaptureRequest):
     print(f"Received capture request for: {data.filename}")
-<<<<<<< HEAD
-    print(data.filename)
-    
-    # Process image with OCR
-    ocr_result = process_image(data.filename)
-    
-    # Print OCR results
-    if ocr_result.get("success", False):
-        print(f"✅ OCR completed successfully!")
-        print(f"📄 Extracted text: '{ocr_result.get('text', '')}'")
-        print(f"📊 Confidence: {ocr_result.get('confidence', 0):.1f}%")
-        print(f"📝 Word count: {ocr_result.get('word_count', 0)}")
-        print(f"⏱️ Processing time: {ocr_result.get('processing_time', 0):.2f}s")
-        print(f"🖼️ Image size: {ocr_result.get('image_size', 'unknown')}")
-        
-        if ocr_result.get('note'):
-            print(f"ℹ️ Note: {ocr_result['note']}")
-            
-        # Check if this is a mock result
-        if ocr_result.get('confidence', 0) < 60:
-            print(f"⚠️ Low confidence result - this may be a fallback/mock response")
-    else:
-        print(f"❌ OCR failed: {ocr_result.get('error', 'Unknown error')}")
-        print(f"📄 No text extracted from image")
-    
-    return {
-        "message": f"Processed {data.filename}",
-        "ocr_result": ocr_result
-    }
-=======
     # TODO: add processed image to database w session id
     message = process_image(data.filename)
     event_id = store_raw_event(
@@ -176,7 +140,6 @@
     )
     print(f"   Stored OCR event: {event_id[:8]}... -> '{message[:30]}...'")
     return {"message": f"Text: {message}"}
->>>>>>> 0526eeff
 
 @app.post("/api/query")
 async def query_llm(request: QueryRequest):

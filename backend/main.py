from fastapi import FastAPI
<<<<<<< HEAD
<<<<<<< HEAD
from backend.ocr import CaptureRequest, process_image
from backend.asr_macos import process_audio
=======
from ocr import CaptureRequest, process_image
from asr import process_audio
from llm import llm_service
>>>>>>> database
=======
from ocr import CaptureRequest, process_image
#from asr import process_audio
from llm import llm_service
from asr_final import process_audio
>>>>>>> 32ac7c39
from fastapi.middleware.cors import CORSMiddleware
from pydantic import BaseModel, Field
from typing import List, Dict, Any
import os

class QueryRequest(BaseModel):
    session_id: str = Field(alias="sessionId")
    user_input: str = Field(alias="userInput")
    context: List[Dict[str, Any]] = []

    class Config:
        allow_population_by_field_name = True

class EventRequest(BaseModel):
    session_id: str = Field(alias="sessionId")
    source: str
    text: str
    metadata: Dict[str, Any] = {}

    class Config:
        allow_population_by_field_name = True

class ContextRequest(BaseModel):
    session_id: str = Field(alias="sessionId")
    count: int = 10

    class Config:
        allow_population_by_field_name = True

class ASRRequest(BaseModel):
    session_id: str = Field(alias="sessionId")
    
    class Config:
        allow_population_by_field_name = True

class SessionEndRequest(BaseModel):
    session_id: str = Field(alias="sessionId")
    
    class Config:
        allow_population_by_field_name = True

class JournalRequest(BaseModel):
    session_id: str = Field(alias="sessionId")
    
    class Config:
        allow_population_by_field_name = True

app = FastAPI()

origins = [
    "http://localhost:8888",
    "http://localhost:3000",
]

app.add_middleware(
    CORSMiddleware,
    allow_origins=origins,
    allow_credentials=True,
    allow_methods=["*"],
    allow_headers=["*"],
)

# This is run when the user ends the session from frontend
# Journal processing cache
journal_cache = {}

async def run_journal_pipeline(session_id: str):
    """
    Process a session and generate journal entry with RAG.
    
    Steps:
    1. Process session (clean, chunk, embed)
    2. Get current session text
    3. Search for similar past sessions
    4. Use most relevant past experience as context
    5. Generate LLM response with personalized guidance
    6. Cache result for frontend
    """
    try:
        print(f"🔄 Starting journal pipeline for session: {session_id}")
        
        # 1. Process session using storage system -> This triggers the backend processing process
        from storage.interface import process_session
        node_ids = process_session(session_id)
        print(f"📊 Session processed: {len(node_ids)} nodes created")
        
        # 2. Get current session text for RAG
        from storage.db import StorageDB
        db = StorageDB()
        raw_events = db.get_raw_events_by_session(session_id)
        full_doc = "\n".join(event["text"] for event in raw_events 
                            if event["source"] in ("asr", "ocr"))
        
        # 3. Search for similar past sessions (exclude current session)
        from storage.interface import search_similar
        
        ##TODO: Doing RAG on the entire session document. Check if this gives good results.
        similar_results = search_similar(full_doc, k=3)
        
        # 4. Use most relevant similar experience as context
        remedy_context = ""
        if similar_results:
            # Take the most semantically similar result as context
            top_result = similar_results[0]  # Most similar by FAISS ranking
            remedy_context = top_result[1]   # Full content - this is all we need
        
        # 5. Generate journal entry with LLM
        if remedy_context:
            prompt = f"""
            Current session:
            ```{full_doc}```
            
            This is the most relevant past experience that could be helpful for this results:
            ```{remedy_context}```
            
            Task: Analyze the current session and provide:
            1) A brief summary of the current situation and emotions (1-2 sentences)
            2) Actionable guidance that draws insight from the related past experience
            
            If the past experience contains a successful approach or solution, reference it specifically.
            Keep response under 120 words and make it personal and actionable.
            """
        else:
            prompt = f"""
            Current session:
            ```{full_doc}```
            
            Task: Analyze this session and provide:
            1) A brief summary of the current situation and emotions (1-2 sentences)  
            2) Thoughtful, actionable guidance based on the content
            
            Keep response under 120 words and make it personal and actionable.
            """
        
        response = llm_service.generate_response(prompt, [])
        
        # 6. Cache for frontend polling
        journal_cache[session_id] = {
            "summary_action": response,
            "related_memory": remedy_context[:200] if remedy_context else None
        }
        
        print(f"✅ Journal pipeline completed for session: {session_id}")
        
    except Exception as e:
        print(f"❌ Journal pipeline error for session {session_id}: {e}")
        journal_cache[session_id] = {"error": str(e)}

@app.get("/")
def read_root():
    return {"message": "Hello from FastAPI!"}

@app.post("/asr") #FOR ASR CAPTURE
async def asr(request: ASRRequest):
    import time
    from storage.interface import store_raw_audio_event
    
    print("🎤 Received ASR trigger request")
    
    recordings_dir = os.path.join(os.path.expanduser("~"), "EdgeElite", "recordings")
    msg = ""

    if os.path.exists(recordings_dir):
        wav_files = [f for f in os.listdir(recordings_dir) if f.endswith('.wav')]
        if wav_files:
            wav_files.sort(key=lambda x: os.path.getmtime(os.path.join(recordings_dir, x)), reverse=True)
            latest_audio_file = os.path.join(recordings_dir, wav_files[0])
            print(f"🎤 Processing latest audio file: {latest_audio_file}")
            result = process_audio(latest_audio_file)
<<<<<<< HEAD
<<<<<<< HEAD
=======
>>>>>>> 32ac7c39
            print(result)
            msg = " ".join([r["text"] for r in result]).strip()
            print(f"🎤 Transcription result: {msg}")
        else:
            print("🎤 No audio files found in recordings directory")
            msg = "No audio file found"
    else:
        print("🎤 Recordings directory not found")
        msg = "Recordings directory not found"
    
    return {"message": msg}
<<<<<<< HEAD
=======
            
            # Store using correct function (audio expects list format)
            audio_data = [{
                "timestamp": time.time(),
                "text": result,
                "audio_file": latest_audio_file
            }]
            store_raw_audio_event(
                session_id=request.session_id,
                source="audio",
                audio_data=audio_data
            )
            
            return {"message": result}
        else:
            print("🎤 No audio files found in recordings directory")
            return {"message": "No audio file found"}
    else:
        print("🎤 Recordings directory not found")
        return {"message": "Recordings directory not found"}
>>>>>>> database
=======
>>>>>>> 32ac7c39

@app.post("/capture") #FOR OCR CAPTURE
async def capture(data: CaptureRequest):
    import time
    from storage.interface import store_raw_ocr_event
    
    print(f"Received capture request for: {data.filename}")
    result = process_image(data.filename)
    
    # Store in database using correct function
    store_raw_ocr_event(
        session_id=data.session_id,
        source="ocr",
        ts=time.time(),
        text=result,
        metadata={"image_file": data.filename}
    )
    
    return {"message": f"Processed {data.filename}"}

@app.post("/api/query")
async def query_llm(request: QueryRequest):
    print(f"🤖 Received LLM query for session: {request.session_id}")
    
    try:
        response = llm_service.generate_response(
            request.user_input, 
            request.context
        )
        return {"response": response, "session_id": request.session_id}
    except Exception as e:
        print(f"LLM query error: {e}")
        return {"error": str(e), "session_id": request.session_id}

@app.post("/api/events")
async def store_event(request: EventRequest):
    print(f"📝 Received event storage request for session: {request.session_id}")
    
    try:
        # TODO: Person 3 will implement actual storage
        # For now, just log the event
        print(f"Event: {request.source} - {request.text[:50]}...")
        
        return {
            "event_id": f"event_{request.session_id}_{len(request.text)}",
            "status": "stored",
            "message": "Event stored (mock mode)"
        }
    except Exception as e:
        print(f"Event storage error: {e}")
        return {"error": str(e), "session_id": request.session_id}

@app.post("/api/context")
async def get_context(request: ContextRequest):
    print(f"🔍 Received context request for session: {request.session_id}")
    
    try:
        # TODO: Person 3 will implement actual context retrieval
        # For now, return mock context
        mock_context = [
            {
                "id": "mock_event_1",
                "session_id": request.session_id,
                "source": "ocr",
                "text": "Mock screenshot content",
                "metadata": {"timestamp": "2025-07-12T22:00:00Z"}
            },
            {
                "id": "mock_event_2", 
                "session_id": request.session_id,
                "source": "asr",
                "text": "Mock audio transcription",
                "metadata": {"timestamp": "2025-07-12T22:01:00Z"}
            }
        ]
        
        return {
            "session_id": request.session_id,
            "context": mock_context,
            "count": len(mock_context),
            "message": "Context retrieved (mock mode)"
        }
    except Exception as e:
        print(f"Context retrieval error: {e}")
        return {"error": str(e), "session_id": request.session_id}

@app.post("/api/session/end")
async def end_session(request: SessionEndRequest):
    """
    End a session and trigger journal processing.
    """
    session_id = request.session_id
    print(f"🔚 Session ending: {session_id}")
    
    # Trigger journal pipeline asynchronously
    import asyncio
    asyncio.create_task(run_journal_pipeline(session_id))
    
    return {"status": "processing", "session_id": session_id}

@app.post("/api/journal")
async def get_journal(request: JournalRequest):
    """
    Poll for journal processing status and results.
    """
    session_id = request.session_id
    entry = journal_cache.get(session_id)
    
    if entry:
        return {"status": "done", "session_id": session_id, **entry}
    else:
        return {"status": "processing", "session_id": session_id}<|MERGE_RESOLUTION|>--- conflicted
+++ resolved
@@ -1,19 +1,8 @@
 from fastapi import FastAPI
-<<<<<<< HEAD
-<<<<<<< HEAD
-from backend.ocr import CaptureRequest, process_image
-from backend.asr_macos import process_audio
-=======
-from ocr import CaptureRequest, process_image
-from asr import process_audio
-from llm import llm_service
->>>>>>> database
-=======
 from ocr import CaptureRequest, process_image
 #from asr import process_audio
 from llm import llm_service
 from asr_final import process_audio
->>>>>>> 32ac7c39
 from fastapi.middleware.cors import CORSMiddleware
 from pydantic import BaseModel, Field
 from typing import List, Dict, Any
@@ -183,10 +172,6 @@
             latest_audio_file = os.path.join(recordings_dir, wav_files[0])
             print(f"🎤 Processing latest audio file: {latest_audio_file}")
             result = process_audio(latest_audio_file)
-<<<<<<< HEAD
-<<<<<<< HEAD
-=======
->>>>>>> 32ac7c39
             print(result)
             msg = " ".join([r["text"] for r in result]).strip()
             print(f"🎤 Transcription result: {msg}")
@@ -198,31 +183,6 @@
         msg = "Recordings directory not found"
     
     return {"message": msg}
-<<<<<<< HEAD
-=======
-            
-            # Store using correct function (audio expects list format)
-            audio_data = [{
-                "timestamp": time.time(),
-                "text": result,
-                "audio_file": latest_audio_file
-            }]
-            store_raw_audio_event(
-                session_id=request.session_id,
-                source="audio",
-                audio_data=audio_data
-            )
-            
-            return {"message": result}
-        else:
-            print("🎤 No audio files found in recordings directory")
-            return {"message": "No audio file found"}
-    else:
-        print("🎤 Recordings directory not found")
-        return {"message": "Recordings directory not found"}
->>>>>>> database
-=======
->>>>>>> 32ac7c39
 
 @app.post("/capture") #FOR OCR CAPTURE
 async def capture(data: CaptureRequest):

--- conflicted
+++ resolved
@@ -1,15 +1,5 @@
 from fastapi import FastAPI
-<<<<<<< HEAD
 from backend.ocr.ocr import process_image
-from fastapi.middleware.cors import CORSMiddleware
-import base64
-import io
-from PIL import Image
-import os
-from pathlib import Path
-from pydantic import BaseModel  
-=======
-from backend.ocr import CaptureRequest, process_image
 from backend.asr import process_audio
 from backend.llm import llm_service
 from fastapi.middleware.cors import CORSMiddleware
@@ -40,7 +30,13 @@
 
     class Config:
         allow_population_by_field_name = True
->>>>>>> 6c8e24a2
+
+class CaptureRequest(BaseModel):
+    filename: str
+    session_id: str = Field(alias="sessionId")
+
+    class Config:
+        allow_population_by_field_name = True
 
 app = FastAPI()
 
@@ -61,10 +57,6 @@
 def read_root():
     return {"message": "Hello from FastAPI!"}
 
-<<<<<<< HEAD
-class CaptureRequest(BaseModel):
-    filename: str
-=======
 @app.post("/asr")
 async def asr():
     print("🎤 Received ASR trigger request")
@@ -89,11 +81,11 @@
         result = "Recordings directory not found"
     
     return {"message": result}
->>>>>>> 6c8e24a2
 
 @app.post("/capture")
 async def capture(data: CaptureRequest):
     print(f"Received capture request for: {data.filename}")
+    # TODO: add processed image to database w session id
     process_image(data.filename)
     return {"message": f"Processed {data.filename}"}
 

--- conflicted
+++ resolved
@@ -1,55 +1,35 @@
 from fastapi import FastAPI
-<<<<<<< HEAD
-from fastapi.middleware.cors import CORSMiddleware
+from backend.ocr import CaptureRequest, process_image
 from backend.asr import process_audio
-=======
-from backend.ocr import CaptureRequest, process_image
 from fastapi.middleware.cors import CORSMiddleware
 
->>>>>>> 4e1bbba5
 
 app = FastAPI()
 
 origins = [
-<<<<<<< HEAD
     "http://localhost:8888",
     "http://localhost:3000",
-=======
-    "http://localhost:8888",  # frontend origin (where fetch is called)
-    # you can add more origins if needed
->>>>>>> 4e1bbba5
 ]
 
 app.add_middleware(
     CORSMiddleware,
-<<<<<<< HEAD
     allow_origins=origins,
-=======
-    allow_origins=origins,      # or ["*"] to allow all origins (for dev only)
->>>>>>> 4e1bbba5
     allow_credentials=True,
     allow_methods=["*"],
     allow_headers=["*"],
 )
 
-<<<<<<< HEAD
-=======
-
->>>>>>> 4e1bbba5
 @app.get("/")
 def read_root():
     return {"message": "Hello from FastAPI!"}
 
-<<<<<<< HEAD
 @app.post("/asr")
 async def asr():
     print("🎤 Received ASR trigger request")
     result = process_audio("temp_audio.wav") 
     return {"message": result}
-=======
 @app.post("/capture")
 async def capture(data: CaptureRequest):
     print(f"Received capture request for: {data.filename}")
     process_image(data.filename)
-    return {"message": f"Processed {data.filename}"}
->>>>>>> 4e1bbba5
+    return {"message": f"Processed {data.filename}"}
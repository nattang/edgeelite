# Backend API Dependencies
fastapi>=0.104.0
uvicorn[standard]>=0.24.0
pydantic>=2.0.0
python-multipart>=0.0.6

# OCR and Image Processing
onnxruntime>=1.16.0
Pillow>=10.0.0
opencv-python>=4.8.0
pytesseract>=0.3.10

# Audio Processing
pyaudio>=0.2.11
librosa>=0.10.0
soundfile>=0.12.0

# Edge AI Models (No Qualcomm AIHub Required)
transformers>=4.35.0
torch>=2.0.0
tokenizers>=0.15.0
accelerate>=0.24.0
bitsandbytes>=0.41.0  # For quantization
sentencepiece>=0.1.99  # For Mistral tokenizer

<<<<<<< HEAD
# QNN and ONNX Runtime with QNN Support
onnxruntime-qnn>=1.16.0  # QNN execution provider

# Hugging Face Hub
huggingface-hub>=0.19.0

# Additional AI/ML Libraries
numpy>=1.24.0
scipy>=1.11.0

# Development and Utilities
python-dotenv>=1.0.0
requests>=2.31.0 
=======
# Development
python-dotenv>=1.0.0 

# Storage & Embedding System Dependencies
langchain>=0.1.0
langchain_community>=0.0.29
langchain_core>=0.1.0
langchain_experimental>=0.0.50
faiss-cpu>=1.7.4
sentence-transformers>=2.2.2
numpy>=1.24.0 
>>>>>>> 4d8c8c85
<|MERGE_RESOLUTION|>--- conflicted
+++ resolved
@@ -23,7 +23,6 @@
 bitsandbytes>=0.41.0  # For quantization
 sentencepiece>=0.1.99  # For Mistral tokenizer
 
-<<<<<<< HEAD
 # QNN and ONNX Runtime with QNN Support
 onnxruntime-qnn>=1.16.0  # QNN execution provider
 
@@ -37,7 +36,6 @@
 # Development and Utilities
 python-dotenv>=1.0.0
 requests>=2.31.0 
-=======
 # Development
 python-dotenv>=1.0.0 
 
@@ -48,5 +46,4 @@
 langchain_experimental>=0.0.50
 faiss-cpu>=1.7.4
 sentence-transformers>=2.2.2
-numpy>=1.24.0 
->>>>>>> 4d8c8c85
+numpy>=1.24.0 
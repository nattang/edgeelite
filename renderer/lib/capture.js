--- conflicted
+++ resolved
@@ -1,24 +1,15 @@
 import { api } from './api.js'
 
-<<<<<<< HEAD
-//OCR CAPTURE TRIGGER TO BACKEND
-export const sendCaptureRequest = async (filename, sessionId = null) => {
-=======
 export const sendCaptureRequest = async (filename, sessionId = null, timestamp = null) => {
->>>>>>> 4aa6c57a
   try {
     const res = await fetch('http://localhost:8000/capture', {
       method: 'POST',
       headers: { 'Content-Type': 'application/json' },
-<<<<<<< HEAD
-      body: JSON.stringify({ filename, sessionId })
-=======
       body: JSON.stringify({ 
         filename: filename,
         sessionId: sessionId,
         timestamp: Date.now()
        })
->>>>>>> 4aa6c57a
     })
 
     if (!res.ok) {

import React from 'react'
import Head from 'next/head'
import Link from 'next/link'
import Image from 'next/image'
import { sendListenRequest } from '../lib/audio'

export default function HomePage() {
  const [message, setMessage] = React.useState('No message found')
  const [inputValue, setInputValue] = React.useState('')
<<<<<<< HEAD
  const [screenshot, setScreenshot] = React.useState(null)
  const [isCapturing, setIsCapturing] = React.useState(false)
=======
  const [isListening, setIsListening] = React.useState(false)
>>>>>>> 40a4b398

  React.useEffect(() => {
    window.ipc.on('message', (msg) => {
      setMessage(msg)
    })
  }, [])

  const handleSend = () => {
    window.ipc.send('message', 'Hello')
  }

<<<<<<< HEAD
  const handleCapture = async () => {
    setIsCapturing(true)
    try {
      const result = await window.electronAPI.takeScreenshot()
      if (result.success) {
        setScreenshot(result.image)
        setMessage(`Screenshot captured successfully at ${result.timestamp}. Saved to: ${result.filePath}`)
      } else {
        setMessage(`Screenshot failed: ${result.error}`)
      }
    } catch (error) {
      setMessage(`Screenshot error: ${error.message}`)
    } finally {
      setIsCapturing(false)
    }
  }
=======
  const handleListen = async () => {
  if (!isListening) {
    setIsListening(true)
    setMessage('Listening...')
    await window.audio.startListening()
  } else {
    setIsListening(false)
    setMessage('Stopped. Processing...')

    try {
      console.log('Stopping audio recording...')
      const filename = await window.audio.stopListening()
      console.log('Audio file saved as:', filename)
      const result = await sendListenRequest(filename)
      setMessage(result)
    } catch (err) {
      console.error('Error in sendListenRequest:', err)
      setMessage('Failed to process audio')
    }
  }
}
>>>>>>> 40a4b398

  return (
    <>
      <Head>
        <title>Home - Nextron (basic-lang-javascript)</title>
      </Head>

      <div className="p-6 max-w-md mx-auto">
        <div className="flex mb-4">
          <input
            type="text"
            placeholder="Type your message..."
            value={inputValue}
            onChange={(e) => setInputValue(e.target.value)}
            className="flex-grow border border-gray-300 rounded-l px-4 py-2 focus:outline-none focus:ring-blue-500"
          />
          <button
            onClick={handleSend}
            className="bg-blue-600 text-white px-4 py-2 rounded-r hover:bg-blue-700 focus:outline-none focus:ring-blue-500"
          >
            ask
          </button>
        </div>

        <div className="flex space-x-4 mb-4">
          <button
            className="flex-1 py-2 bg-gray-200 rounded hover:bg-gray-300"
            onClick={handleListen}
          >
            {isListening ? 'Stop' : 'Listen'}
          </button>
          <button 
            onClick={handleCapture}
            disabled={isCapturing}
            className={`flex-1 py-2 rounded ${
              isCapturing 
                ? 'bg-gray-400 cursor-not-allowed' 
                : 'bg-green-600 text-white hover:bg-green-700'
            }`}
          >
            {isCapturing ? 'Capturing...' : 'Capture'}
          </button>
          <button className="flex-1 py-2 bg-gray-200 rounded hover:bg-gray-300">
            Write
          </button>
        </div>

        {screenshot && (
          <div className="mb-4">
            <h3 className="text-lg font-semibold mb-2">Screenshot Preview:</h3>
            <img 
              src={screenshot} 
              alt="Screenshot" 
              className="w-full h-auto border border-gray-300 rounded"
            />
          </div>
        )}

        <p className="text-gray-700">
          {message}
        </p>
      </div>
    </>
  )
}<|MERGE_RESOLUTION|>--- conflicted
+++ resolved
@@ -7,12 +7,9 @@
 export default function HomePage() {
   const [message, setMessage] = React.useState('No message found')
   const [inputValue, setInputValue] = React.useState('')
-<<<<<<< HEAD
   const [screenshot, setScreenshot] = React.useState(null)
   const [isCapturing, setIsCapturing] = React.useState(false)
-=======
   const [isListening, setIsListening] = React.useState(false)
->>>>>>> 40a4b398
 
   React.useEffect(() => {
     window.ipc.on('message', (msg) => {
@@ -24,7 +21,6 @@
     window.ipc.send('message', 'Hello')
   }
 
-<<<<<<< HEAD
   const handleCapture = async () => {
     setIsCapturing(true)
     try {
@@ -41,7 +37,6 @@
       setIsCapturing(false)
     }
   }
-=======
   const handleListen = async () => {
   if (!isListening) {
     setIsListening(true)
@@ -63,7 +58,6 @@
     }
   }
 }
->>>>>>> 40a4b398
 
   return (
     <>

--- conflicted
+++ resolved
@@ -141,7 +141,6 @@
 
     try {
       const result = await window.electronAPI.takeScreenshot()
-<<<<<<< HEAD
       if (result.success) {
         setScreenshot(result.image)
         setMessage(`Screenshot captured successfully at ${result.timestamp}. Saved to: ${result.filePath}`)
@@ -157,14 +156,6 @@
       } else {
         setMessage(`Screenshot failed: ${result.error}`)
       }
-=======
-      console.log('Screenshot taken:', result)
-      setScreenshot(result)
-      
-      // Send capture request to backend
-      await sendCaptureRequest(result.filePath, sessionId)
-      setMessage('Screenshot processed and stored')
->>>>>>> 4d8c8c85
     } catch (error) {
       console.error('Capture error:', error)
       setMessage(`Capture error: ${error.message}`)

--- conflicted
+++ resolved
@@ -261,27 +261,6 @@
     }
   }
 
-<<<<<<< HEAD
-      <div className="p-6 max-w-md mx-auto">
-        {/* Navigation */}
-        <div className="mb-6">
-          <h1 className="text-2xl font-bold text-gray-900 mb-4">EdgeElite AI Assistant</h1>
-          <div className="flex gap-4">
-            <Link href="/next" className="text-blue-600 hover:text-blue-800 text-sm">
-              Next Page
-            </Link>
-            <Link href="/journal" className="text-blue-600 hover:text-blue-800 text-sm font-medium">
-              📔 Journal
-            </Link>
-          </div>
-        </div>
-        {/* Session Management */}
-        <div className="mb-4 p-3 bg-gray-100 rounded">
-          <div className="flex items-center justify-between mb-2">
-            <span className="text-sm font-medium">Session Status:</span>
-            <span className={`text-sm px-2 py-1 rounded ${
-              isSessionActive ? 'bg-green-200 text-green-800' : 'bg-gray-200 text-gray-600'
-=======
   const renderJournalTab = () => (
     <div className="space-y-6">
       <div className="bg-white rounded-lg shadow p-6">
@@ -293,7 +272,6 @@
             <span className="font-medium">Session Status:</span>
             <span className={`px-3 py-1 rounded-full text-sm ${
               isSessionActive ? 'bg-green-200 text-green-800' : 'bg-gray-200'
->>>>>>> 971454f0
             }`}>
               {isSessionActive ? 'Active' : 'Inactive'}
             </span>
